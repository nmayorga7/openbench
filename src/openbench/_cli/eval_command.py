--- conflicted
+++ resolved
@@ -323,7 +323,6 @@
     # Apply display patch
     patch_display_results()
 
-<<<<<<< HEAD
     # Parse single task_args TODO: accept multiple task_args
     task_args_dict = {}
     if task_args:
@@ -331,35 +330,6 @@
             task_key, task_value = task_arg.split("=")
             task_args_dict[task_key] = task_value
 
-    eval(
-        tasks=tasks,
-        model=model,
-        max_connections=max_connections,
-        model_base_url=model_base_url,
-        model_roles=role_models if role_models else None,
-        epochs=epochs,
-        limit=parsed_limit,
-        fail_on_error=fail_on_error,
-        message_limit=message_limit,
-        max_subprocesses=max_subprocesses,
-        log_samples=log_samples,
-        log_images=log_images,
-        log_buffer=log_buffer,
-        score=score,
-        temperature=temperature,
-        top_p=top_p,
-        max_tokens=max_tokens,
-        seed=seed,
-        display=display.value if display else None,
-        timeout=timeout,
-        reasoning_effort=reasoning_effort.value if reasoning_effort else None,
-        sandbox=sandbox,
-        task_args=task_args_dict,
-    )
-
-    # Placeholder - actual implementation would run the evaluation
-    typer.echo("Evaluation complete!")
-=======
     try:
         eval(
             tasks=tasks,
@@ -384,6 +354,7 @@
             timeout=timeout,
             reasoning_effort=reasoning_effort.value if reasoning_effort else None,
             sandbox=sandbox,
+            task_args=task_args_dict,
         )
 
         # Placeholder - actual implementation would run the evaluation
@@ -401,5 +372,4 @@
                 fg=typer.colors.CYAN,
                 err=True,
             )
-            sys.exit(1)
->>>>>>> 32dd8150
+            sys.exit(1)